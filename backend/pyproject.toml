--- conflicted
+++ resolved
@@ -18,12 +18,9 @@
 python-dotenv = "^1.0.1"
 pandas = "^2.0.2"
 numpy = "^1.26.4"
-<<<<<<< HEAD
 elevenlabs = "^1.51.0"
 requests = "^2.32.3"
-=======
 openai = "^1.12.0"
->>>>>>> f0a4192f
 
 [build-system]
 requires = ["poetry-core>=1.0.0"]
