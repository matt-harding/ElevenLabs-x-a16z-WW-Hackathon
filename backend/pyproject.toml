[tool.poetry]
name = "backend"        # Can be anything, doesn't have to match a folder
version = "0.1.0"
description = "..."
authors = ["Your Name <you@example.com>"]

# Turn off installing current project
package-mode = false

[tool.poetry.dependencies]
<<<<<<< HEAD
python = ">=3.10,<3.13"
langgraph = "^0.2.74"
langchain = "^0.3.19"
spacy = "^3.8.4"
typing-extensions = "^4.12.2"
langchain-openai = "^0.3.6"
python-dotenv = "^1.0.1"

=======
python = "^3.10"
spacy = "^3.5.2"
pandas = "^2.0.2"
numpy = "^2.2.3"
>>>>>>> 75e5a53b

[build-system]
requires = ["poetry-core>=1.0.0"]
build-backend = "poetry.core.masonry.api"<|MERGE_RESOLUTION|>--- conflicted
+++ resolved
@@ -8,7 +8,6 @@
 package-mode = false
 
 [tool.poetry.dependencies]
-<<<<<<< HEAD
 python = ">=3.10,<3.13"
 langgraph = "^0.2.74"
 langchain = "^0.3.19"
@@ -16,13 +15,8 @@
 typing-extensions = "^4.12.2"
 langchain-openai = "^0.3.6"
 python-dotenv = "^1.0.1"
-
-=======
-python = "^3.10"
-spacy = "^3.5.2"
 pandas = "^2.0.2"
 numpy = "^2.2.3"
->>>>>>> 75e5a53b
 
 [build-system]
 requires = ["poetry-core>=1.0.0"]
