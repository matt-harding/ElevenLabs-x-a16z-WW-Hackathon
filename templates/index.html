<!DOCTYPE html>
<html lang="en">

<head>
    <meta charset="UTF-8" />
    <title>Browser STT + OpenAI + Perplexity (3s Chunks)</title>
    <link rel="stylesheet" href="/static/style.css">
</head>

<body>
    <div id="container">
<<<<<<< HEAD
        <h1>Browser-Based Speech-to-Text + OpenAI + Perplexity</h1>
=======
        <h1>Podcaster Agent</h1>
        <elevenlabs-convai agent-id="9PwbyuJAZ1qOl5IyA2B9"></elevenlabs-convai><script src="https://elevenlabs.io/convai-widget/index.js" async type="text/javascript"></script>
>>>>>>> da442d12

        <div id="stt-controls">
            <button id="startSpeechBtn">Start Speech</button>
            <button id="stopSpeechBtn" disabled>Stop Speech</button>
        </div>

        <div id="transcripts-container">
            <h3>Real-Time Transcript:</h3>
            <div id="transcripts"></div>
        </div>

        <!-- We'll show relevant Perplexity results here as they come in -->
        <div id="analysis-container">
            <h3>Analysis & Results:</h3>
            <div id="results"></div>
        </div>
    </div>

    <script src="/static/app.js"></script>
</body>

</html><|MERGE_RESOLUTION|>--- conflicted
+++ resolved
@@ -9,12 +9,9 @@
 
 <body>
     <div id="container">
-<<<<<<< HEAD
-        <h1>Browser-Based Speech-to-Text + OpenAI + Perplexity</h1>
-=======
         <h1>Podcaster Agent</h1>
-        <elevenlabs-convai agent-id="9PwbyuJAZ1qOl5IyA2B9"></elevenlabs-convai><script src="https://elevenlabs.io/convai-widget/index.js" async type="text/javascript"></script>
->>>>>>> da442d12
+        <elevenlabs-convai agent-id="9PwbyuJAZ1qOl5IyA2B9"></elevenlabs-convai>
+        <script src="https://elevenlabs.io/convai-widget/index.js" async type="text/javascript"></script>
 
         <div id="stt-controls">
             <button id="startSpeechBtn">Start Speech</button>
